from pathlib import Path
from typing import List, Optional

from IPython.display import display

import cv2

from .core import JSONType
from .mixins import ImageTrainerMixin
from .utils import img_handle
from .widgets import GPUIndex, Solver, Engine


class Segmentation(ImageTrainerMixin):
    def __init__(
        self,
        sname: str,
        *,  # unnamed parameters are forbidden
        mllib: str = "caffe",
        engine: Engine = "CUDNN_SINGLE_HANDLE",
        training_repo: Path = None,
        testing_repo: Path = None,
        description: str = "Segmentation service",
        model_repo: Path = None,
        host: str = "localhost",
        port: int = 1234,
        path: str = "",
        gpuid: GPUIndex = 0,
        # -- specific
        nclasses: int = -1,
        img_width: Optional[int] = None,
        img_height: Optional[int] = None,
        base_lr: float = 1e-3,
        lr_policy: str = "fixed",
        stepvalue: List[int] = [],
        warmup_lr: float = 0.0001,
        warmup_iter: int = 0,
        db: bool = False,
        iterations: int = 10000,
        activation: str = "relu",
        dropout: float = 0.0,
        autoencoder: bool = False,
        snapshot_interval: int = 5000,
        test_interval: int = 1000,
        layers: List[str] = [],
        template: Optional[str] = None,
        mirror: bool = True,
        rotate: bool = True,
        scale: float = 1.0,
        tsplit: float = 0.0,
        finetune: bool = False,
        resume: bool = False,
        bw: bool = False,
        crop_size: int = -1,
        batch_size: int = 32,
        test_batch_size: int = 16,
        iter_size: int = 1,
        solver_type: Solver = "SGD",
        lookahead : bool = False,
        lookahead_steps : int = 6,
        lookahead_alpha : float = 0.5,
        rectified : bool = False,
        decoupled_wd_periods : int = 4,
        decoupled_wd_mult : float = 2.0,
        lr_dropout : float = 1.0,
        noise_prob: float = 0.0,
        distort_prob: float = 0.0,
<<<<<<< HEAD
=======
        # -- geometry --
        # all_effects: bool = False,
        persp_horizontal: bool = False,
        persp_vertical: bool = False,
        zoom_out: bool = False,
        zoom_in: bool = False,
        pad_mode: str = "MIRRORED",
        persp_factor: float = 0.25,
        zoom_factor: float = 0.25,
        geometry_prob: float = 0.0,
>>>>>>> 8f56eacd
        # -- / geometry --
        test_init: bool = False,
        class_weights: List[float] = [],
        weights: Path = None,
        model_postfix: str = "",
        tboard: Optional[Path] = None,
        ignore_label: int = -1,
        multi_label: bool = False,
        regression: bool = False,
        rand_skip: int = 0,
        unchanged_data: bool = False,
        ctc: bool = False,
        target_repository: str = "",
        loss: str = "",
        **kwargs
    ) -> None:

        super().__init__(sname, locals())

    def display_img(self, args):
        self.output.clear_output()
        imread_args = tuple()
        if self.unchanged_data.value:
            imread_args = (cv2.IMREAD_UNCHANGED,)
        with self.output:
            for path in args["new"]:
                shape, img = img_handle(Path(path), imread_args=imread_args)
                if self.img_width.value == "":
                    self.img_width.value = str(shape[0])
                if self.img_height.value == "":
                    self.img_height.value = str(shape[1])
                display(
                    img
                )  # TODO display next to each other with shape info as well

                _, img = img_handle(
                    Path(path),
                    self.file_dict[Path(path)],
                    nclasses=self.nclasses.value,
                )
                display(img)
                # display(Image(path))
                # integrate THIS : https://github.com/alx/react-bounding-box
                # (cv2.imread(self.file_dict[Path(path)].as_posix()))

    def _create_parameters_input(self) -> JSONType:
        dic = super()._create_parameters_input()
        dic["segmentation"] = True
        return dic

    def _create_parameters_mllib(self) -> JSONType:
        dic = super()._create_parameters_mllib()
        dic["loss"] = self.loss.value
        return dic

    def _train_parameters_input(self) -> JSONType:
        dic = super()._train_parameters_input()
        dic["segmentation"] = True
        return dic

    def _train_parameters_output(self) -> JSONType:
        dic = super()._train_parameters_output()
        dic["measure"] = ["acc"]
        return dic<|MERGE_RESOLUTION|>--- conflicted
+++ resolved
@@ -65,8 +65,6 @@
         lr_dropout : float = 1.0,
         noise_prob: float = 0.0,
         distort_prob: float = 0.0,
-<<<<<<< HEAD
-=======
         # -- geometry --
         # all_effects: bool = False,
         persp_horizontal: bool = False,
@@ -77,7 +75,6 @@
         persp_factor: float = 0.25,
         zoom_factor: float = 0.25,
         geometry_prob: float = 0.0,
->>>>>>> 8f56eacd
         # -- / geometry --
         test_init: bool = False,
         class_weights: List[float] = [],
