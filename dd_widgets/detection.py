from pathlib import Path
from typing import List, Optional

from IPython.display import display

import cv2

from .core import JSONType
from .mixins import ImageTrainerMixin
from .utils import img_handle
from .widgets import GPUIndex, Solver


class Detection(ImageTrainerMixin):

    def display_img(self, args):
        self.output.clear_output()
        imread_args = tuple()
        if self.unchanged_data.value:
            imread_args = (cv2.IMREAD_UNCHANGED,)
        with self.output:
            for path in args["new"]:
                shape, img = img_handle(Path(path), imread_args=imread_args)
                if self.img_width.value == "":
                    self.img_width.value = str(shape[0])
                if self.img_height.value == "":
                    self.img_height.value = str(shape[1])
                _, img = img_handle(
                    Path(path),
                    bbox=self.file_dict[Path(path)],
                    nclasses=self.nclasses.value
                )
                display(img)

    def __init__(
        self,
        sname: str,
        *,  # unnamed parameters are forbidden
        mllib: str = "caffe",
        training_repo: Path = None,
        testing_repo: Path = None,
        description: str = "Detection service",
        model_repo: Path = None,
        host: str = "localhost",
        port: int = 1234,
        path: str = "",
        gpuid: GPUIndex = 0,
        # -- specific
        nclasses: int = -1,
        img_width: Optional[int] = None,
        img_height: Optional[int] = None,
        db_width: int = 0,
        db_height: int = 0,
        base_lr: float = 1e-4,
        warmup_lr: float = 1e-5,
        warmup_iter: int = 0,
        iterations: int = 10000,
        snapshot_interval: int = 5000,
        test_interval: int = 1000,
        layers: List[str] = [],
        activation: Optional[str] = "relu",
        dropout: float = 0.0,
        autoencoder: bool = False,
        template: Optional[str] = None,
        mirror: bool = False,
        rotate: bool = False,
        scale: float = 1.0,
        tsplit: float = 0.0,
        finetune: bool = False,
        resume: bool = False,
        bw: bool = False,
        crop_size: int = -1,
        batch_size: int = 32,
        test_batch_size: int = 16,
        iter_size: int = 1,
        solver_type: Solver = "SGD",
        lookahead : bool = False,
        lookahead_steps : int = 6,
        lookahead_alpha : float = 0.5,
        rectified : bool = False,
        decoupled_wd_periods : int = 4,
        decoupled_wd_mult : float = 2.0,
        noise_prob: float = 0.001,
        distort_prob: float = 0.5,
<<<<<<< HEAD
        # -- geometry --
        all_effects: bool = False,
        persp_horizontal: bool = False,
        persp_vertical: bool = False,
        zoom_out: bool = False,
        zoom_in: bool = False,
        pad_mode: str = "",
        persp_factor: float = 0.25,
        zoom_factor: float = 0.25,
        geometry_prob: float = 0.0,
        # -- / geometry --
=======
>>>>>>> 9c6de83f
        test_init: bool = False,
        class_weights: List[float] = [],
        weights: Path = None,
        tboard: Optional[Path] = None,
        ignore_label: int = -1,
        multi_label: bool = False,
        regression: bool = False,
        rand_skip: int = 0,
        unchanged_data: bool = False,
        target_repository: str = "",
        ctc: bool = False,
        **kwargs
    ) -> None:

        super().__init__(sname, locals())

    def _create_parameters_input(self) -> JSONType:
        dic = super()._create_parameters_input()
        dic['bbox'] = True
        return dic

    def _train_parameters_input(self) -> JSONType:
        dic = super()._train_parameters_input()
        dic["db_width"] = self.db_width.value
        dic["db_height"] = self.db_height.value
        return dic

    def _train_parameters_mllib(self) -> JSONType:
        dic = super()._train_parameters_mllib()
        dic['bbox'] = True
        return dic

    def _train_parameters_output(self) -> JSONType:
        dic = super()._train_parameters_output()
        dic['measure'] = ['map']
        return dic<|MERGE_RESOLUTION|>--- conflicted
+++ resolved
@@ -82,20 +82,6 @@
         decoupled_wd_mult : float = 2.0,
         noise_prob: float = 0.001,
         distort_prob: float = 0.5,
-<<<<<<< HEAD
-        # -- geometry --
-        all_effects: bool = False,
-        persp_horizontal: bool = False,
-        persp_vertical: bool = False,
-        zoom_out: bool = False,
-        zoom_in: bool = False,
-        pad_mode: str = "",
-        persp_factor: float = 0.25,
-        zoom_factor: float = 0.25,
-        geometry_prob: float = 0.0,
-        # -- / geometry --
-=======
->>>>>>> 9c6de83f
         test_init: bool = False,
         class_weights: List[float] = [],
         weights: Path = None,
