# fmt: off

import json
import logging
import threading
import time
from collections import OrderedDict
from typing import Any, Dict

import requests


# fmt: on


JSONType = Dict[str, Any]


class TalkWithDD:
    """Mechanism for talking with dede server."""

    sname_url = "http://{host}:{port}/{path}/services/{sname}"

    def default_service_body(self) -> JSONType:
        return OrderedDict(
            [
                ("mllib", "caffe"),
                ("description", self.sname),
                ("type", "supervised"),
                (
                    "parameters",
                    {
                        "mllib": {"nclasses": 42},  # why not?
                        "input": {"connector": "csv"},
                    },
                ),
                (
                    "model",
                    {
                        "repository": self.model_repo.value,
                        "create_repository": True,
                    },
                ),
            ]
        )

    def create_service(self, *_) -> JSONType:
        host = self.host.value
        port = self.port.value

        body = self.default_service_body()
        logging.info(
            "Creating service '{sname}':\n {body}".format(
                sname=self.sname, body=json.dumps(body, indent=2)
            )
        )
        c = requests.put(
            self.sname_url.format(
                host=host, port=port, path=self.path.value, sname=self.sname
            ),
            json.dumps(body),
        )

        if c.json()["status"]["code"] != 201:
            logging.warning(
                "Reply from creating service '{sname}': {json}".format(
                    sname=self.sname, json=json.dumps(c.json(), indent=2)
                )
            )
            raise RuntimeError(
                "Error code {code}: {msg}".format(
                    code=c.json()["status"]["dd_code"],
                    msg=c.json()["status"]["dd_msg"],
                )
            )
        else:
            logging.info(
                "Reply from creating service '{sname}': {json}".format(
                    sname=self.sname, json=json.dumps(c.json(), indent=2)
                )
            )

        json_dict = c.json()
        if "head" in json_dict:
            self.status = json_dict["head"]
        return json_dict

    def _create(self, *_) -> JSONType:
        logging.info("Entering _create method")
        host = self.host.value
        port = self.port.value
        body = self._create_service_body()

        sname_dict = dict(
            host=host, port=port, path=self.path.value, sname=self.sname
        )

        logging.info("Sending request " + self.sname_url.format(**sname_dict))
        c = requests.get(self.sname_url.format(**sname_dict))
        logging.info(
            "Current state of service '{sname}': {json}".format(
                sname=self.sname, json=json.dumps(c.json(), indent=2)
            )
        )
        if c.json()["status"]["msg"] != "NotFound":
            logging.warning(
                (
                    "Since service '{sname}' was still there, "
                    "it has been fully cleared: {json}"
                ).format(sname=self.sname, json=json.dumps(c.json(), indent=2))
            )

        logging.info(
            "Creating service '{sname}':\n {body}".format(
                sname=self.sname, body=json.dumps(body, indent=2)
            )
        )
        c = requests.put(self.sname_url.format(**sname_dict), json.dumps(body))

<<<<<<< HEAD
        if not self.finetune.value:
            if self.template.value:
                parameters_mllib = {
                    "template": self.template.value,
                    "nclasses": nclasses,
                    "rotate": self.rotate.value,
                    "mirror": self.mirror.value,
                    "scale": self.scale.value,
                    "layers": eval(self.layers.value),  # List of strings
                    "db": True,
                    "activation": self.activation.value,
                    "dropout": self.dropout.value,
                    "autoencoder": self.autoencoder.value,
                }
            else:
                parameters_mllib = {
                    "nclasses": nclasses,
                    "mirror": self.mirror.value,
                    "rotate": self.rotate.value,
                    "scale": self.scale.value,
                    "autoencoder": self.autoencoder.value,
                }
        else:
            if self.template.value:
                parameters_mllib = {
                    "template": self.template.value,
                    "finetuning": True,
                    "nclasses": nclasses,
                    "weights": self.weights.value,
                    "rotate": self.rotate.value,
                    "mirror": self.mirror.value,
                    "scale": self.scale.value,
                    "layers": eval(self.layers.value),  # List of strings
                    "db": True,
                    "activation": self.activation.value,
                    "dropout": self.dropout.value,
                    "autoencoder": self.autoencoder.value,
                }
            else:
                parameters_mllib = {
                    "finetuning": True,
                    "nclasses": nclasses,
                    "weights": self.weights.value,
                    "rotate": self.rotate.value,
                    "mirror": self.mirror.value,
                    "scale": self.scale.value,
                    "autoencoder": self.autoencoder.value,
                }
        if self.multi_label.value:
            parameters_mllib["db"] = False

        if crop_size > 0:
            parameters_mllib["crop_size"] = crop_size
        if self.noise_prob.value > 0.0:
            parameters_mllib["noise"] = {
                "all_effects": True,
                "prob": self.noise_prob.value,
            }
        if self.distort_prob.value > 0.0:
            parameters_mllib["distort"] = {
                "all_effects": True,
                "prob": self.distort_prob.value,
            }
        if any(
                [
                    self.all_effects.value,
                    self.persp_horizontal.value,
                    self.persp_vertical.value,
                    self.zoom_out.value,
                    self.zoom_in.value,
                ]
        ) or any(
            p != ""
            for p in [
                    self.persp_factor.value,
                    self.zoom_factor.value,
                    self.pad_mode.value,
                    self.geometry_prob.value,
            ]
        ):

            parameters_mllib["geometry"] = {}
            # -- booleans --
            if self.all_effects.value:
                parameters_mllib["geometry"]["all_effects"] = False
            if self.persp_horizontal.value:
                parameters_mllib["geometry"]["persp_horizontal"] = self.persp_horizontal.value
            if self.persp_vertical.value:
                parameters_mllib["geometry"]["persp_vertical"] = self.persp_vertical.value
            if self.zoom_out.value:
                parameters_mllib["geometry"]["zoom_out"] = self.zoom_out.value
            if self.zoom_in.value:
                parameters_mllib["geometry"]["zoom_in"] = self.zoom_in.value
            # -- strings --
            if self.pad_mode.value != "":
                parameters_mllib["geometry"]["pad_mode"] = self.pad_mode.value
            # -- float --
            if self.persp_factor.value != "":
                parameters_mllib["geometry"]["persp_factor"] = float(
                    self.persp_factor.value
                )
            if self.zoom_factor.value != "":
                parameters_mllib["geometry"]["zoom_factor"] = float(
                    self.zoom_factor.value
                )
            if self.geometry_prob.value > 0.0:
                parameters_mllib["geometry"]["prob"] = float(self.geometry_prob.value)
            else:
                del parameters_mllib["geometry"]
                
        parameters_mllib["gpu"] = True
        assert len(self.gpuid.index) > 0, "Set a GPU index"
        parameters_mllib["gpuid"] = (
            list(self.gpuid.index)
            if len(self.gpuid.index) > 1
            else self.gpuid.index[0]
        )
        if self.regression.value:
            parameters_mllib["regression"] = True
=======
        if c.json()["status"]["code"] != 201:
            logging.warning(
                "Reply from creating service '{sname}': {json}".format(
                    sname=self.sname, json=json.dumps(c.json(), indent=2)
                )
            )
            raise RuntimeError(
                "Error code {code}: {msg}".format(
                    code=c.json()["status"]["dd_code"],
                    msg=c.json()["status"]["dd_msg"],
                )
            )
        else:
            logging.info(
                "Reply from creating service '{sname}': {json}".format(
                    sname=self.sname, json=json.dumps(c.json(), indent=2)
                )
            )
>>>>>>> 9c6de83f

    def run(self, *_) -> JSONType:
        self._create()
        return self.train(resume=False)

    def resume(self, *_) -> JSONType:
        self._create()
        return self.train(resume=True)

<<<<<<< HEAD
        logging.info(
            "Parameters mllib: {}".format(
                json.dumps(parameters_mllib, indent=2)
            )
        )
=======
    def train(self, resume: bool=False, *_) -> JSONType:
        body = self._train_service_body()
        host = self.host.value
        port = self.port.value
>>>>>>> 9c6de83f

        if resume is True:
            body['parameters']['mllib']['resume'] = True

        logging.info(
            "Start training phase: {body}".format(
                body=json.dumps(body, indent=2)
            )
        )
        c = requests.post(
            "http://{host}:{port}/{path}/train".format(
                host=host, port=port, path=self.path.value
            ),
            json.dumps(body),
        )
        logging.info(
            "Reply from training service '{sname}': {json}".format(
                sname=self.sname, json=json.dumps(c.json(), indent=2)
            )
        )

        json_dict = c.json()
        if "head" in json_dict:
            self.status = json_dict["head"]

        thread = threading.Thread(target=self.update_loop)
        thread.start()

        return json_dict

    def delete(self, *_) -> JSONType:

<<<<<<< HEAD
    if not path.exists():
        raise ValueError("File {} does not exist".format(path))
    data = cv2.imread(path.as_posix(), *imread_args)
    _, fname = mkstemp(suffix=".png")
    fig, ax = plt.subplots()
    ax.imshow(data)
    if segmentation is not None:
        # DO NOT CHANGE the option for segmentation: PLEASE!!
        data = cv2.imread(segmentation.as_posix(), cv2.IMREAD_UNCHANGED)
        ax.imshow(data, alpha=.8)
        if data.max() >= nclasses > -1:
            raise RuntimeError(
                "Index {max} present in {filename}".format(
                    max=data.max(), filename=segmentation.as_posix()
                )
=======
        request = self.sname_url.format(
            host=self.host.value,
            port=self.port.value,
            path=self.path.value,
            sname=self.sname,
        )
        c = requests.delete(request)
        logging.info(
            "Delete service {sname}: {json}".format(
                sname=self.sname, json=json.dumps(c.json(), indent=2)
>>>>>>> 9c6de83f
            )
        )
        json_dict = c.json()
        if "head" in json_dict:
            self.status = json_dict["head"]
        return json_dict

    def lightclear(self, *_) -> JSONType:
        # check why, but it seems we want to be sure we don't call the
        # inherited version of self.create_service()
        try:
            TalkWithDD.create_service(self)
        except RuntimeError:
            pass
        request = (self.sname_url + "?clear=lib").format(
            host=self.host.value,
            port=self.port.value,
            path=self.path.value,
            sname=self.sname,
        )
        c = requests.delete(request)
        logging.info(
            "Clearing (light) service {sname}: {json}".format(
                sname=self.sname, json=json.dumps(c.json(), indent=2)
            )
        )

        json_dict = c.json()
        if "head" in json_dict:
            self.status = json_dict["head"]
        self.delete()

        return json_dict

    def hardclear(self, *_) -> JSONType:
        # check why, but it seems we want to be sure we don't call the
        # inherited version of self.create_service()
        try:
            TalkWithDD.create_service(self)
        except RuntimeError:
            pass
        request = (self.sname_url + "?clear=full").format(
            host=self.host.value,
            port=self.port.value,
            path=self.path.value,
            sname=self.sname,
        )
        c = requests.delete(request)
        logging.info(
            "Clearing (full) service {sname}: {json}".format(
                sname=self.sname, json=json.dumps(c.json(), indent=2)
            )
        )

        json_dict = c.json()
        if "head" in json_dict:
            self.status = json_dict["head"]

        self.delete()
        return json_dict

    def update_loop(self) -> None:
        self.on_start()
        while True:
            info = self.info()
            status = info["head"]["status"]

            if status == "finished":
                self.on_finished(info)
                break

            if status == "error":
                self.on_error(info)
                break

            self.on_update(info)
            time.sleep(1)

    def info(self, *_) -> JSONType:
        # TODO job number
        request = (
            "http://{host}:{port}/{path}/train?service={sname}&"
            "job=1&timeout=10".format(
                host=self.host.value,
                port=self.port.value,
                path=self.path.value,
                sname=self.sname,
            )
        )
        c = requests.get(request)
        logging.debug(
            "Getting info for service {sname}: {json}".format(
                sname=self.sname, json=json.dumps(c.json(), indent=2)
            )
        )

        json_dict = c.json()
        if "head" in json_dict:
            self.status = json_dict["head"]
        return json_dict<|MERGE_RESOLUTION|>--- conflicted
+++ resolved
@@ -117,127 +117,6 @@
         )
         c = requests.put(self.sname_url.format(**sname_dict), json.dumps(body))
 
-<<<<<<< HEAD
-        if not self.finetune.value:
-            if self.template.value:
-                parameters_mllib = {
-                    "template": self.template.value,
-                    "nclasses": nclasses,
-                    "rotate": self.rotate.value,
-                    "mirror": self.mirror.value,
-                    "scale": self.scale.value,
-                    "layers": eval(self.layers.value),  # List of strings
-                    "db": True,
-                    "activation": self.activation.value,
-                    "dropout": self.dropout.value,
-                    "autoencoder": self.autoencoder.value,
-                }
-            else:
-                parameters_mllib = {
-                    "nclasses": nclasses,
-                    "mirror": self.mirror.value,
-                    "rotate": self.rotate.value,
-                    "scale": self.scale.value,
-                    "autoencoder": self.autoencoder.value,
-                }
-        else:
-            if self.template.value:
-                parameters_mllib = {
-                    "template": self.template.value,
-                    "finetuning": True,
-                    "nclasses": nclasses,
-                    "weights": self.weights.value,
-                    "rotate": self.rotate.value,
-                    "mirror": self.mirror.value,
-                    "scale": self.scale.value,
-                    "layers": eval(self.layers.value),  # List of strings
-                    "db": True,
-                    "activation": self.activation.value,
-                    "dropout": self.dropout.value,
-                    "autoencoder": self.autoencoder.value,
-                }
-            else:
-                parameters_mllib = {
-                    "finetuning": True,
-                    "nclasses": nclasses,
-                    "weights": self.weights.value,
-                    "rotate": self.rotate.value,
-                    "mirror": self.mirror.value,
-                    "scale": self.scale.value,
-                    "autoencoder": self.autoencoder.value,
-                }
-        if self.multi_label.value:
-            parameters_mllib["db"] = False
-
-        if crop_size > 0:
-            parameters_mllib["crop_size"] = crop_size
-        if self.noise_prob.value > 0.0:
-            parameters_mllib["noise"] = {
-                "all_effects": True,
-                "prob": self.noise_prob.value,
-            }
-        if self.distort_prob.value > 0.0:
-            parameters_mllib["distort"] = {
-                "all_effects": True,
-                "prob": self.distort_prob.value,
-            }
-        if any(
-                [
-                    self.all_effects.value,
-                    self.persp_horizontal.value,
-                    self.persp_vertical.value,
-                    self.zoom_out.value,
-                    self.zoom_in.value,
-                ]
-        ) or any(
-            p != ""
-            for p in [
-                    self.persp_factor.value,
-                    self.zoom_factor.value,
-                    self.pad_mode.value,
-                    self.geometry_prob.value,
-            ]
-        ):
-
-            parameters_mllib["geometry"] = {}
-            # -- booleans --
-            if self.all_effects.value:
-                parameters_mllib["geometry"]["all_effects"] = False
-            if self.persp_horizontal.value:
-                parameters_mllib["geometry"]["persp_horizontal"] = self.persp_horizontal.value
-            if self.persp_vertical.value:
-                parameters_mllib["geometry"]["persp_vertical"] = self.persp_vertical.value
-            if self.zoom_out.value:
-                parameters_mllib["geometry"]["zoom_out"] = self.zoom_out.value
-            if self.zoom_in.value:
-                parameters_mllib["geometry"]["zoom_in"] = self.zoom_in.value
-            # -- strings --
-            if self.pad_mode.value != "":
-                parameters_mllib["geometry"]["pad_mode"] = self.pad_mode.value
-            # -- float --
-            if self.persp_factor.value != "":
-                parameters_mllib["geometry"]["persp_factor"] = float(
-                    self.persp_factor.value
-                )
-            if self.zoom_factor.value != "":
-                parameters_mllib["geometry"]["zoom_factor"] = float(
-                    self.zoom_factor.value
-                )
-            if self.geometry_prob.value > 0.0:
-                parameters_mllib["geometry"]["prob"] = float(self.geometry_prob.value)
-            else:
-                del parameters_mllib["geometry"]
-                
-        parameters_mllib["gpu"] = True
-        assert len(self.gpuid.index) > 0, "Set a GPU index"
-        parameters_mllib["gpuid"] = (
-            list(self.gpuid.index)
-            if len(self.gpuid.index) > 1
-            else self.gpuid.index[0]
-        )
-        if self.regression.value:
-            parameters_mllib["regression"] = True
-=======
         if c.json()["status"]["code"] != 201:
             logging.warning(
                 "Reply from creating service '{sname}': {json}".format(
@@ -256,7 +135,6 @@
                     sname=self.sname, json=json.dumps(c.json(), indent=2)
                 )
             )
->>>>>>> 9c6de83f
 
     def run(self, *_) -> JSONType:
         self._create()
@@ -266,18 +144,10 @@
         self._create()
         return self.train(resume=True)
 
-<<<<<<< HEAD
-        logging.info(
-            "Parameters mllib: {}".format(
-                json.dumps(parameters_mllib, indent=2)
-            )
-        )
-=======
     def train(self, resume: bool=False, *_) -> JSONType:
         body = self._train_service_body()
         host = self.host.value
         port = self.port.value
->>>>>>> 9c6de83f
 
         if resume is True:
             body['parameters']['mllib']['resume'] = True
@@ -309,24 +179,6 @@
         return json_dict
 
     def delete(self, *_) -> JSONType:
-
-<<<<<<< HEAD
-    if not path.exists():
-        raise ValueError("File {} does not exist".format(path))
-    data = cv2.imread(path.as_posix(), *imread_args)
-    _, fname = mkstemp(suffix=".png")
-    fig, ax = plt.subplots()
-    ax.imshow(data)
-    if segmentation is not None:
-        # DO NOT CHANGE the option for segmentation: PLEASE!!
-        data = cv2.imread(segmentation.as_posix(), cv2.IMREAD_UNCHANGED)
-        ax.imshow(data, alpha=.8)
-        if data.max() >= nclasses > -1:
-            raise RuntimeError(
-                "Index {max} present in {filename}".format(
-                    max=data.max(), filename=segmentation.as_posix()
-                )
-=======
         request = self.sname_url.format(
             host=self.host.value,
             port=self.port.value,
@@ -337,7 +189,6 @@
         logging.info(
             "Delete service {sname}: {json}".format(
                 sname=self.sname, json=json.dumps(c.json(), indent=2)
->>>>>>> 9c6de83f
             )
         )
         json_dict = c.json()
