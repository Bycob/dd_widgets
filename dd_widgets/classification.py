--- conflicted
+++ resolved
@@ -82,8 +82,6 @@
         noise_prob: float = 0.0,
         distort_prob: float = 0.0,
         # -- geometry --
-<<<<<<< HEAD
-=======
         #all_effects: bool = False,
         persp_horizontal: bool = False,
         persp_vertical: bool = False,
@@ -94,7 +92,6 @@
         zoom_factor: str = "",
         geometry_prob: str = "",
         # -- / geometry --
->>>>>>> 8f56eacd
         test_init: bool = False,
         class_weights: List[float] = [],
         weights: Path = None,
