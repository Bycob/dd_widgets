--- conflicted
+++ resolved
@@ -62,12 +62,9 @@
         template: Optional[str] = None,
         activation: str = "relu",
         embedding: bool = False,
-<<<<<<< HEAD
         objective: str = '',
         class_weights: List[float] = [],
         scale_pos_weight: float = 1.0,
-        target_repository: str = ""
-=======
         autoencoder: bool = False,
         lregression: bool = False,
         dropout: float = .2,
@@ -76,7 +73,6 @@
         test_batch_size: int = 16,
         target_repository: str = "",
         **kwargs
->>>>>>> 9c6de83f
     ) -> None:
 
         super().__init__(sname, locals())
@@ -145,127 +141,6 @@
             ]
             self.train_labels.value = []
 
-<<<<<<< HEAD
-    def _create_service_body(self):
-
-        body = OrderedDict(
-            [
-                ("mllib", self.mllib.value),
-                ("description", "text classification service"),
-                ("type", "supervised"),
-                (
-                    "parameters",
-                    {
-                        "input": {
-                            "connector": "txt",
-                            "characters": self.characters.value,
-                            "sequence": self.sequence.value,
-                            "read_forward": self.read_forward.value,
-                            "alphabet": self.alphabet.value,
-                            "sparse": self.sparse.value,
-                            "embedding": self.embedding.value,
-                        },
-                        "mllib": {
-                            "template": self.template.value,
-                            "nclasses": self.nclasses.value,
-                            "layers": eval(self.layers.value),
-                            "activation": self.activation.value,
-                            "dropout": self.dropout.value,
-                            "db": self.db.value,
-                            "regression": self.regression.value,
-                        },
-                        "output": {"store_config": True},
-                    },
-                ),
-                (
-                    "model",
-                    {
-                        "templates": "../templates/caffe/",
-                        "repository": self.model_repo.value,
-                        "create_repository": True,
-                    },
-                ),
-            ]
-        )
-
-        if self.template.value is None:
-            del body["parameters"]["mllib"]["template"]
-
-        if self.regression.value:
-            del body["parameters"]["mllib"]["nclasses"]
-            body["parameters"]["mllib"]["ntargets"] = int(self.ntargets.value)
-
-        return body
-
-    def _train_body(self):
-        assert len(self.gpuid.index) > 0, "Set a GPU index"
-        body = OrderedDict(
-            [
-                ("service", self.sname),
-                ("async", True),
-                (
-                    "parameters",
-                    {
-                        "mllib": {
-                            "gpu": True,
-                            "resume": self.resume.value,
-                            "gpuid": (
-                                list(self.gpuid.index)
-                                if len(self.gpuid.index) > 1
-                                else self.gpuid.index[0]
-                            ),
-                            "solver": {
-                                "iterations": self.iterations.value,
-                                "test_interval": self.test_interval.value,
-                                "snapshot_interval": self.snapshot_interval.value,
-                                "test_initialization": False,
-                                "base_lr": self.base_lr.value,
-                                "solver_type": self.solver_type.value,
-                            },
-                            "net": {"batch_size": self.batch_size.value, "test_batch_size": self.test_batch_size.value},
-                        },
-                        "input": {
-                            "shuffle": self.shuffle.value,
-                            "test_split": self.tsplit.value,
-                            "min_count": self.min_count.value,
-                            "min_word_length": self.min_word_length.value,
-                            "count": self.count.value,
-                            "tfidf": self.tfidf.value,
-                            "sentences": self.sentences.value,
-                            "characters": self.characters.value,
-                            "sequence": self.sequence.value,
-                            "read_forward": self.read_forward.value,
-                            "alphabet": self.alphabet.value,
-                            "embedding": self.embedding.value,
-                            "db": self.db.value,
-                        },
-                        "output": {"measure": ["mcll", "f1", "cmdiag"]},
-                    },
-                ),
-                ("data", [self.training_repo.value]),
-            ]
-        )
-
-        if self.mllib.value == "xgboost":
-            del body["parameters"]["mllib"]["solver"]
-            body["parameters"]["mllib"]["iterations"] = self.iterations.value
-            body["parameters"]["mllib"]["objective"] = self.objective.value
-            body["parameters"]["mllib"]["booster_params"] = {}
-            body["parameters"]["mllib"]["booster_params"]["scale_pos_weight"] = self.scale_pos_weight.value
-            
-        if self.ignore_label.value != -1:
-            body["parameters"]["mllib"]["ignore_label"] = int(
-                self.ignore_label.value
-            )
-
-        if self.testing_repo.value:
-            body["data"].append(self.testing_repo.value)
-            
-        if self.class_weights.value:
-            body["parameters"]["mllib"]["class_weights"] = eval(self.class_weights.value)
-
-        return body
-=======
     def _create_parameters_input(self) -> JSONType:
         return {
             "connector": "txt",
@@ -292,5 +167,4 @@
             "shuffle": self.shuffle.value,
             "test_split": self.tsplit.value,
             "tfidf": self.tfidf.value,
-        }
->>>>>>> 9c6de83f
+        }